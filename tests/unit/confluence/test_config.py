--- conflicted
+++ resolved
@@ -162,7 +162,30 @@
         assert config.no_proxy == "localhost,127.0.0.1,.internal.example.com"
 
 
-<<<<<<< HEAD
+def test_is_cloud_oauth_with_cloud_id():
+    """Test that is_cloud returns True for OAuth with cloud_id regardless of URL."""
+    from mcp_atlassian.utils.oauth import BYOAccessTokenOAuthConfig
+
+    # OAuth with cloud_id and no URL - should be Cloud
+    oauth_config = BYOAccessTokenOAuthConfig(
+        cloud_id="test-cloud-id", access_token="test-token"
+    )
+    config = ConfluenceConfig(
+        url=None,  # URL can be None in Multi-Cloud OAuth mode
+        auth_type="oauth",
+        oauth_config=oauth_config,
+    )
+    assert config.is_cloud is True
+
+    # OAuth with cloud_id and server URL - should still be Cloud
+    config = ConfluenceConfig(
+        url="https://confluence.example.com",  # Server-like URL
+        auth_type="oauth",
+        oauth_config=oauth_config,
+    )
+    assert config.is_cloud is True
+
+
 class TestConfluenceDataCenterOAuth:
     """Tests for Confluence Data Center OAuth configuration."""
 
@@ -370,28 +393,4 @@
             oauth_config=oauth_config,
         )
 
-        assert config.is_auth_configured() is False
-=======
-def test_is_cloud_oauth_with_cloud_id():
-    """Test that is_cloud returns True for OAuth with cloud_id regardless of URL."""
-    from mcp_atlassian.utils.oauth import BYOAccessTokenOAuthConfig
-
-    # OAuth with cloud_id and no URL - should be Cloud
-    oauth_config = BYOAccessTokenOAuthConfig(
-        cloud_id="test-cloud-id", access_token="test-token"
-    )
-    config = ConfluenceConfig(
-        url=None,  # URL can be None in Multi-Cloud OAuth mode
-        auth_type="oauth",
-        oauth_config=oauth_config,
-    )
-    assert config.is_cloud is True
-
-    # OAuth with cloud_id and server URL - should still be Cloud
-    config = ConfluenceConfig(
-        url="https://confluence.example.com",  # Server-like URL
-        auth_type="oauth",
-        oauth_config=oauth_config,
-    )
-    assert config.is_cloud is True
->>>>>>> 31e637b7
+        assert config.is_auth_configured() is False